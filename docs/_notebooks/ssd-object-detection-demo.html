--- conflicted
+++ resolved
@@ -771,11 +771,7 @@
         </div>
        </div>
        <p>
-<<<<<<< HEAD
-        <img alt="20886cfb920a407baac8ed42a0f00e38" src="http://developer.download.nvidia.com/compute/machine-learning/frameworks/nvidia_logo.png"/>
-=======
         <img alt="9c4602e859a44fef9d852bd7d32ac334" src="http://developer.download.nvidia.com/compute/machine-learning/frameworks/nvidia_logo.png"/>
->>>>>>> 2809f2ba
        </p>
        <h1 id="notebooks-ssd-object-detection-demo--page-root">
         Object Detection with TRTorch (SSD)
