--- conflicted
+++ resolved
@@ -751,11 +751,7 @@
         </div>
        </div>
        <p>
-<<<<<<< HEAD
-        <img alt="dc231c42f43b49c39b307168cf34330c" src="http://developer.download.nvidia.com/compute/machine-learning/frameworks/nvidia_logo.png"/>
-=======
         <img alt="33adb8c19f204019ade38b92365cd5c6" src="http://developer.download.nvidia.com/compute/machine-learning/frameworks/nvidia_logo.png"/>
->>>>>>> e4a45749
        </p>
        <h1 id="notebooks-lenet-getting-started--page-root">
         TRTorch Getting Started - LeNet
