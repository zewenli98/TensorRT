--- conflicted
+++ resolved
@@ -47,11 +47,7 @@
         ":test_remove_contiguous_pass",
         ":test_remove_detach_pass",
         ":test_remove_dropout_pass",
-<<<<<<< HEAD
         ":test_reduce_to",
-=======
-        ":test_remove_to",
         ":test_unpack_hardswish"
->>>>>>> 2fbbbc1c
     ],
 )